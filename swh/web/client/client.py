--- conflicted
+++ resolved
@@ -903,7 +903,20 @@
         r = self._call(q, http_method="post")
         return r.json()
 
-<<<<<<< HEAD
+    def get_origin(self, swhid: CoreSWHID) -> Optional[Any]:
+        """Walk the compressed graph to discover the origin of a given swhid
+
+        This method exist for the swh-scanner and is likely to change
+        significantly and/or be replaced, we do not recommend using it.
+        """
+        key = str(swhid)
+        q = (
+            f"graph/randomwalk/{key}/ori/"
+            f"?direction=backward&limit=-1&resolve_origins=true"
+        )
+        with self._call(q, http_method="get") as r:
+            return r.text
+
     def cooking_request(
             self,
             bundle_type: str,
@@ -992,19 +1005,4 @@
         q = f"vault/{bundle_type}/{swhid}/raw"
         r = self._call(q, http_method="get",stream=True,**req_args,)
         r.raise_for_status()
-        return r
-=======
-    def get_origin(self, swhid: CoreSWHID) -> Optional[Any]:
-        """Walk the compressed graph to discover the origin of a given swhid
-
-        This method exist for the swh-scanner and is likely to change
-        significantly and/or be replaced, we do not recommend using it.
-        """
-        key = str(swhid)
-        q = (
-            f"graph/randomwalk/{key}/ori/"
-            f"?direction=backward&limit=-1&resolve_origins=true"
-        )
-        with self._call(q, http_method="get") as r:
-            return r.text
->>>>>>> 0ea158fe
+        return r