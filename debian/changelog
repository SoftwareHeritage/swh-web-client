--- conflicted
+++ resolved
@@ -1,10 +1,3 @@
-<<<<<<< HEAD
-swh-web-client (0.2.1-1~swh1~bpo10+1) buster-swh; urgency=medium
-
-  * Rebuild for buster-swh
-
- -- Software Heritage autobuilder (on jenkins-debian1) <jenkins@jenkins-debian1.internal.softwareheritage.org>  Tue, 06 Oct 2020 15:03:19 +0000
-=======
 swh-web-client (0.2.2-1~swh1) unstable-swh; urgency=medium
 
   * New upstream release 0.2.2     - (tagged by Stefano Zacchiroli
@@ -15,7 +8,6 @@
     optional date in Revision and Release
 
  -- Software Heritage autobuilder (on jenkins-debian1) <jenkins@jenkins-debian1.internal.softwareheritage.org>  Mon, 09 Nov 2020 19:38:57 +0000
->>>>>>> 8a35a7da
 
 swh-web-client (0.2.1-1~swh1) unstable-swh; urgency=medium
 
